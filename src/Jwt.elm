module Jwt exposing
    ( decodeToken, tokenDecoder, isExpired, checkTokenExpiry
    , createRequest, createRequestObject, send, sendCheckExpired, get, post, put, delete
    , JwtError(..), promote401, handleError
    )

{-| Helper functions for working with Jwt tokens and authenticated CRUD APIs.

This package provides functions for reading tokens, and for using them to make
authenticated Http requests.


# Token reading

@docs decodeToken, tokenDecoder, isExpired, checkTokenExpiry


# Authenticated Http requests

@docs createRequest, createRequestObject, send, sendCheckExpired, get, post, put, delete


# Error handlers

@docs JwtError, promote401, handleError

-}

import Base64
import Http exposing (Request, expectJson, header, jsonBody, request, toTask)
<<<<<<< HEAD
import Json.Decode as Decode exposing (Decoder, Value)
=======
import Json.Decode as Decode exposing (Decoder, Value, field)
>>>>>>> b95423cd
import String
import Task exposing (Task)
import Time exposing (Posix)


{-| The following errors are modeled

  - 401 (Unauthorized), due either to token expiry or e.g. inadequate permissions
  - token (non-)expiry information
  - issues with processing (e.g. base 64 decoding) the token
  - problems decoding the json data within the content of the token
  - Any Http.Error, other than a 401

-}
type JwtError
    = Unauthorized
    | TokenExpired
    | TokenNotExpired
    | TokenProcessingError String
    | TokenDecodeError Decode.Error
    | HttpError Http.Error


errorToString : JwtError -> String
errorToString jwtError =
    case jwtError of
        Unauthorized ->
            "Unauthorized"

        _ ->
            "some error"



-- TOKEN PROCESSING


{-| decodeToken parses the token, checking that it meets the Jwt standards.

    decodeToken dec token

In the event of success, `decodeToken` returns an Elm record structure using the JSON Decoder.

-}
<<<<<<< HEAD
decodeToken : Decode.Decoder a -> String -> Result JwtError a
decodeToken dec =
    getTokenBody
        >> Result.andThen (Base64.decode >> Result.mapError TokenDecodeError)
=======
decodeToken : Decoder a -> String -> Result JwtError a
decodeToken dec =
    getTokenBody
        >> Result.andThen (Base64.decode >> Result.mapError TokenProcessingError)
>>>>>>> b95423cd
        >> Result.andThen (Decode.decodeString dec >> Result.mapError TokenDecodeError)


{-| All the token parsing goodness in the form of a Json Decoder

    -- decode token from Firebase
    let firebaseToken =
            decodeString (tokenDecoder Jwt.Decoders.firebase) tokenString

-}
tokenDecoder : Decoder a -> Decoder a
tokenDecoder dec =
    Decode.string
        |> Decode.andThen
            (\tokenStr ->
                case decodeToken dec tokenStr of
                    Ok val ->
                        Decode.succeed val

<<<<<<< HEAD
                    Err (TokenProcessingError err) ->
                        Decode.fail <| "TokenProcessingError: " ++ err

                    Err (TokenDecodeError err) ->
                        Decode.fail <| "TokenDecodeError: " ++ toString err

                    Err err ->
                        -- this branch will not be hit
                        Decode.fail <| "OtherError: " ++ toString err
=======
                    Err err ->
                        Decode.fail <| errorToString err
>>>>>>> b95423cd
            )



-- Private helper functions


getTokenBody : String -> Result JwtError String
getTokenBody =
    getTokenParts >> Result.map Tuple.second


getTokenHeader : String -> Result JwtError String
getTokenHeader =
    getTokenParts >> Result.map Tuple.first


getTokenParts : String -> Result JwtError ( String, String )
getTokenParts token =
    let
        processor =
            unurl >> String.split "." >> List.map fixlength
    in
<<<<<<< HEAD
        case processor token of
            [ Ok header, Ok body, Ok _ ] ->
                Ok ( header, body )

            [ Err err, _, _ ] ->
                Err err

            [ _, Err err, _ ] ->
                Err err

            [ _, _, Err err ] ->
                Err err

            _ ->
                Err <| TokenProcessingError "Token has invalid shape"
=======
    case processor token of
        _ :: (Result.Err e) :: _ :: [] ->
            Result.Err e

        _ :: (Result.Ok encBody) :: _ :: [] ->
            Result.Ok encBody

        _ ->
            Result.Err <| TokenProcessingError "Token has invalid shape"
>>>>>>> b95423cd


{-| -}
unurl : String -> String
unurl =
    let
        fix c =
            case c of
                '-' ->
                    '+'

                '_' ->
                    '/'

                _ ->
                    c
    in
    String.map fix


fixlength : String -> Result JwtError String
fixlength s =
    case modBy 4 (String.length s) of
        0 ->
            Result.Ok s

        2 ->
            Result.Ok <| String.concat [ s, "==" ]

        3 ->
            Result.Ok <| String.concat [ s, "=" ]

        _ ->
            Result.Err <| TokenProcessingError "Wrong length"


{-| Checks a token for Expiry. Returns expiry or any errors that occurred in decoding.
-}
checkTokenExpiry : String -> Task Never JwtError
checkTokenExpiry token =
    Time.now
        |> Task.andThen (checkUnacceptedToken token >> Task.succeed)


{-| Checks whether a token has expired, and returns True or False, or
any error that occurred while decoding the token.
-}
isExpired : Posix -> String -> Result JwtError Bool
isExpired now token =
<<<<<<< HEAD
    decodeToken (Decode.field "exp" Decode.float) token
        |> Result.map (\exp -> now > exp * 1000)
=======
    decodeToken (field "exp" decodeExp) token
        |> Result.map (\exp -> Time.posixToMillis now > exp * 1000)


decodeExp : Decoder Int
decodeExp =
    Decode.oneOf [ Decode.int, Decode.map round Decode.float ]
>>>>>>> b95423cd


checkUnacceptedToken : String -> Posix -> JwtError
checkUnacceptedToken token now =
    case isExpired now token of
        Ok True ->
            TokenExpired

        Ok False ->
            -- Although the token is not expired, server rejected request for some other reason
            TokenNotExpired

        Err jwtErr ->
            -- Pass through a decoding error
            jwtErr



{- ====================================================
    MAKING AUTHENTICATED API CALLS
   ====================================================
-}


{-| createRequest creates a Http.Request with the token added to the headers
-}
<<<<<<< HEAD
createRequest : String -> String -> String -> Http.Body -> Decode.Decoder a -> Http.Request a
=======
createRequest : String -> String -> String -> Http.Body -> Decoder a -> Http.Request a
>>>>>>> b95423cd
createRequest method token url body =
    createRequestObject method token url body >> request


{-| createRequestObject creates the data structure expected by Http.Request.
It is broken out here so that users can change the expect part in the event that
one of their REST apis does not return Decode.

In my experience, the Authorization header is NOT case sensitive. Do raise an issue if you experience otherwise.

-}
createRequestObject :
    String
    -> String
    -> String
    -> Http.Body
<<<<<<< HEAD
    -> Decode.Decoder a
    -> { method : String, headers : List Http.Header, url : String, body : Http.Body, expect : Http.Expect a, timeout : Maybe Time, withCredentials : Bool }
=======
    -> Decoder a
    -> { method : String, headers : List Http.Header, url : String, body : Http.Body, expect : Http.Expect a, timeout : Maybe Float, withCredentials : Bool }
>>>>>>> b95423cd
createRequestObject method token url body dec =
    { method = method
    , headers = [ header "Authorization" ("Bearer " ++ token) ]
    , url = url
    , body = body
    , expect = expectJson dec
    , timeout = Nothing
    , withCredentials = False
    }


{-| `get` is a replacement for `Http.get` that returns a Http.Request with the token
attached to the headers.

    getData : String -> Cmd Msg
    getData token =
        Jwt.get token "/api/data" dataDecoder
            |> Jwt.send DataResult

-}
<<<<<<< HEAD
get : String -> String -> Decode.Decoder a -> Request a
=======
get : String -> String -> Decoder a -> Request a
>>>>>>> b95423cd
get token url dec =
    createRequest "GET" token url Http.emptyBody dec


{-| post is a replacement for `Http.post` that returns a Http.Request with the token
attached to the headers.

\*\* Note that is important to use jsonBody to ensure that the 'application/json' is added to the headers \*\*

<<<<<<< HEAD
    postContent : Token -> Decode.Decoder a -> E.Value -> String -> Request a
=======
    postContent : Token -> Decoder a -> E.Value -> String -> Request a
>>>>>>> b95423cd
    postContent token dec value url =
        Jwt.post token url (Http.jsonBody value) (phoenixDecoder dec)
            |> Jwt.send ContentResult

-}
<<<<<<< HEAD
post : String -> String -> Http.Body -> Decode.Decoder a -> Request a
=======
post : String -> String -> Http.Body -> Decoder a -> Request a
>>>>>>> b95423cd
post =
    createRequest "POST"


{-| Create a PUT request with a token attached to the Authorization header
-}
<<<<<<< HEAD
put : String -> String -> Http.Body -> Decode.Decoder a -> Request a
=======
put : String -> String -> Http.Body -> Decoder a -> Request a
>>>>>>> b95423cd
put =
    createRequest "PUT"


{-| returns a `DELETE` Http.Request with the token attached to the headers.
-}
<<<<<<< HEAD
delete : String -> String -> Decode.Decoder a -> Request a
=======
delete : String -> String -> Decoder a -> Request a
>>>>>>> b95423cd
delete token url dec =
    createRequest "DELETE" token url Http.emptyBody dec


{-| `send` replaces `Http.send`. On receipt of a 401 error, it returns a Jwt.Unauthorized.
-}
send : (Result JwtError a -> msg) -> Request a -> Cmd msg
send msgCreator req =
    let
        conv : (Result JwtError a -> msg) -> (Result Http.Error a -> msg)
        conv fn =
            fn << Result.mapError promote401
    in
    Http.send (conv msgCreator) req


{-| `sendCheckExpired` is similar to `send` but, on receiving a 401, it carries out a further check to
determine whether the token has expired.
-}
sendCheckExpired : String -> (Result JwtError a -> msg) -> Request a -> Cmd msg
sendCheckExpired token msgCreator req =
    req
        |> toTask
        |> Task.map Result.Ok
        |> Task.onError (Task.map Err << handleError token)
        |> Task.perform msgCreator


{-| Takes an Http.Error. If it is a 401, check the token for expiry.
-}
handleError : String -> Http.Error -> Task Never JwtError
handleError token err =
    case promote401 err of
        Unauthorized ->
            checkTokenExpiry token

        other ->
            Task.succeed other


{-| Examines a 401 Unauthorized reponse, and converts the error to TokenExpired
when that is the case.

<<<<<<< HEAD
    getAuth : String -> String -> Decode.Decoder a -> Task Never (Result JwtError a)
=======
    getAuth : String -> String -> Decoder a -> Task Never (Result JwtError a)
>>>>>>> b95423cd
    getAuth token url dec =
        createRequest "GET" token url Http.emptyBody dec
            |> toTask
            |> Task.map Result.Ok
            |> Task.onError (promote401 token)

-}
promote401 : Http.Error -> JwtError
promote401 err =
    case err of
        Http.BadStatus { status } ->
            if status.code == 401 then
                Unauthorized

            else
                HttpError err

        _ ->
<<<<<<< HEAD
            HttpError err



{- ====================================================
    LOGGING IN - GETTING A TOKEN
   ====================================================
-}


{-| `authenticate` creates an Http.Request based on login credentials.
There is very little to this function (and it will be removed in future releases), so feel free to role your own here instead.

    submitCredentials : Model -> Cmd Msg
    submitCredentials model =
        E.object
            [ ( "username", E.string model.uname )
            , ( "password", E.string model.pword )
            ]
            |> authenticate "/sessions" tokenStringDecoder

-}
authenticate : String -> Decode.Decoder a -> Value -> Request a
authenticate url dec credentials =
    Http.post url (jsonBody credentials) dec
=======
            HttpError err
>>>>>>> b95423cd
<|MERGE_RESOLUTION|>--- conflicted
+++ resolved
@@ -28,11 +28,7 @@
 
 import Base64
 import Http exposing (Request, expectJson, header, jsonBody, request, toTask)
-<<<<<<< HEAD
-import Json.Decode as Decode exposing (Decoder, Value)
-=======
 import Json.Decode as Decode exposing (Decoder, Value, field)
->>>>>>> b95423cd
 import String
 import Task exposing (Task)
 import Time exposing (Posix)
@@ -77,17 +73,10 @@
 In the event of success, `decodeToken` returns an Elm record structure using the JSON Decoder.
 
 -}
-<<<<<<< HEAD
-decodeToken : Decode.Decoder a -> String -> Result JwtError a
-decodeToken dec =
-    getTokenBody
-        >> Result.andThen (Base64.decode >> Result.mapError TokenDecodeError)
-=======
 decodeToken : Decoder a -> String -> Result JwtError a
 decodeToken dec =
     getTokenBody
         >> Result.andThen (Base64.decode >> Result.mapError TokenProcessingError)
->>>>>>> b95423cd
         >> Result.andThen (Decode.decodeString dec >> Result.mapError TokenDecodeError)
 
 
@@ -107,20 +96,8 @@
                     Ok val ->
                         Decode.succeed val
 
-<<<<<<< HEAD
-                    Err (TokenProcessingError err) ->
-                        Decode.fail <| "TokenProcessingError: " ++ err
-
-                    Err (TokenDecodeError err) ->
-                        Decode.fail <| "TokenDecodeError: " ++ toString err
-
-                    Err err ->
-                        -- this branch will not be hit
-                        Decode.fail <| "OtherError: " ++ toString err
-=======
                     Err err ->
                         Decode.fail <| errorToString err
->>>>>>> b95423cd
             )
 
 
@@ -144,23 +121,6 @@
         processor =
             unurl >> String.split "." >> List.map fixlength
     in
-<<<<<<< HEAD
-        case processor token of
-            [ Ok header, Ok body, Ok _ ] ->
-                Ok ( header, body )
-
-            [ Err err, _, _ ] ->
-                Err err
-
-            [ _, Err err, _ ] ->
-                Err err
-
-            [ _, _, Err err ] ->
-                Err err
-
-            _ ->
-                Err <| TokenProcessingError "Token has invalid shape"
-=======
     case processor token of
         _ :: (Result.Err e) :: _ :: [] ->
             Result.Err e
@@ -170,7 +130,6 @@
 
         _ ->
             Result.Err <| TokenProcessingError "Token has invalid shape"
->>>>>>> b95423cd
 
 
 {-| -}
@@ -220,10 +179,6 @@
 -}
 isExpired : Posix -> String -> Result JwtError Bool
 isExpired now token =
-<<<<<<< HEAD
-    decodeToken (Decode.field "exp" Decode.float) token
-        |> Result.map (\exp -> now > exp * 1000)
-=======
     decodeToken (field "exp" decodeExp) token
         |> Result.map (\exp -> Time.posixToMillis now > exp * 1000)
 
@@ -231,7 +186,6 @@
 decodeExp : Decoder Int
 decodeExp =
     Decode.oneOf [ Decode.int, Decode.map round Decode.float ]
->>>>>>> b95423cd
 
 
 checkUnacceptedToken : String -> Posix -> JwtError
@@ -258,11 +212,7 @@
 
 {-| createRequest creates a Http.Request with the token added to the headers
 -}
-<<<<<<< HEAD
-createRequest : String -> String -> String -> Http.Body -> Decode.Decoder a -> Http.Request a
-=======
 createRequest : String -> String -> String -> Http.Body -> Decoder a -> Http.Request a
->>>>>>> b95423cd
 createRequest method token url body =
     createRequestObject method token url body >> request
 
@@ -279,13 +229,8 @@
     -> String
     -> String
     -> Http.Body
-<<<<<<< HEAD
-    -> Decode.Decoder a
-    -> { method : String, headers : List Http.Header, url : String, body : Http.Body, expect : Http.Expect a, timeout : Maybe Time, withCredentials : Bool }
-=======
     -> Decoder a
     -> { method : String, headers : List Http.Header, url : String, body : Http.Body, expect : Http.Expect a, timeout : Maybe Float, withCredentials : Bool }
->>>>>>> b95423cd
 createRequestObject method token url body dec =
     { method = method
     , headers = [ header "Authorization" ("Bearer " ++ token) ]
@@ -306,11 +251,7 @@
             |> Jwt.send DataResult
 
 -}
-<<<<<<< HEAD
-get : String -> String -> Decode.Decoder a -> Request a
-=======
 get : String -> String -> Decoder a -> Request a
->>>>>>> b95423cd
 get token url dec =
     createRequest "GET" token url Http.emptyBody dec
 
@@ -320,43 +261,27 @@
 
 \*\* Note that is important to use jsonBody to ensure that the 'application/json' is added to the headers \*\*
 
-<<<<<<< HEAD
-    postContent : Token -> Decode.Decoder a -> E.Value -> String -> Request a
-=======
     postContent : Token -> Decoder a -> E.Value -> String -> Request a
->>>>>>> b95423cd
     postContent token dec value url =
         Jwt.post token url (Http.jsonBody value) (phoenixDecoder dec)
             |> Jwt.send ContentResult
 
 -}
-<<<<<<< HEAD
-post : String -> String -> Http.Body -> Decode.Decoder a -> Request a
-=======
 post : String -> String -> Http.Body -> Decoder a -> Request a
->>>>>>> b95423cd
 post =
     createRequest "POST"
 
 
 {-| Create a PUT request with a token attached to the Authorization header
 -}
-<<<<<<< HEAD
-put : String -> String -> Http.Body -> Decode.Decoder a -> Request a
-=======
 put : String -> String -> Http.Body -> Decoder a -> Request a
->>>>>>> b95423cd
 put =
     createRequest "PUT"
 
 
 {-| returns a `DELETE` Http.Request with the token attached to the headers.
 -}
-<<<<<<< HEAD
-delete : String -> String -> Decode.Decoder a -> Request a
-=======
 delete : String -> String -> Decoder a -> Request a
->>>>>>> b95423cd
 delete token url dec =
     createRequest "DELETE" token url Http.emptyBody dec
 
@@ -400,11 +325,7 @@
 {-| Examines a 401 Unauthorized reponse, and converts the error to TokenExpired
 when that is the case.
 
-<<<<<<< HEAD
-    getAuth : String -> String -> Decode.Decoder a -> Task Never (Result JwtError a)
-=======
     getAuth : String -> String -> Decoder a -> Task Never (Result JwtError a)
->>>>>>> b95423cd
     getAuth token url dec =
         createRequest "GET" token url Http.emptyBody dec
             |> toTask
@@ -423,32 +344,4 @@
                 HttpError err
 
         _ ->
-<<<<<<< HEAD
-            HttpError err
-
-
-
-{- ====================================================
-    LOGGING IN - GETTING A TOKEN
-   ====================================================
--}
-
-
-{-| `authenticate` creates an Http.Request based on login credentials.
-There is very little to this function (and it will be removed in future releases), so feel free to role your own here instead.
-
-    submitCredentials : Model -> Cmd Msg
-    submitCredentials model =
-        E.object
-            [ ( "username", E.string model.uname )
-            , ( "password", E.string model.pword )
-            ]
-            |> authenticate "/sessions" tokenStringDecoder
-
--}
-authenticate : String -> Decode.Decoder a -> Value -> Request a
-authenticate url dec credentials =
-    Http.post url (jsonBody credentials) dec
-=======
-            HttpError err
->>>>>>> b95423cd
+            HttpError err